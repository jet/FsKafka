namespace Jet.ConfluentKafka.FSharp

open Confluent.Kafka
open Newtonsoft.Json
open Newtonsoft.Json.Linq
open Serilog
open System
open System.Collections.Concurrent
open System.Collections.Generic
open System.Threading
open System.Threading.Tasks

module private Config =
    let validateBrokerUri (u:Uri) =
        if not u.IsAbsoluteUri then invalidArg "broker" "should be of 'host:port' format"
        if String.IsNullOrEmpty u.Authority then 
            // handle a corner case in which Uri instances are erroneously putting the hostname in the `scheme` field.
            if System.Text.RegularExpressions.Regex.IsMatch(string u, "^\S+:[0-9]+$") then string u
            else invalidArg "broker" "should be of 'host:port' format"

        else u.Authority

/// See https://github.com/edenhill/librdkafka/blob/master/CONFIGURATION.md for documentation on the implications of specfic settings
[<NoComparison>]
type KafkaProducerConfig private (inner, broker : Uri) =
    member __.Inner : ProducerConfig = inner
    member __.Broker = broker

    member __.Acks = let v = inner.Acks in v.Value
    member __.MaxInFlight = let v = inner.MaxInFlight in v.Value
    member __.Compression = let v = inner.CompressionType in v.GetValueOrDefault(CompressionType.None)

    /// Creates and wraps a Confluent.Kafka ProducerConfig with the specified settings
    static member Create
        (   clientId : string, broker : Uri, acks,
            /// Message compression. Defaults to None.
            ?compression,
            /// Maximum in-flight requests. Default: 1_000_000.
            /// NB <> 1 implies potential reordering of writes should a batch fail and then succeed in a subsequent retry
            ?maxInFlight,
            /// Time to wait for other items to be produced before sending a batch. Default: 0ms
            /// NB the linger setting alone does provide any hard guarantees; see BatchedProducer.CreateWithConfigOverrides
            ?linger : TimeSpan,
            /// Number of retries. Confluent.Kafka default: 2. Default: 60.
            ?retries,
            /// Backoff interval. Confluent.Kafka default: 100ms. Default: 1s.
            ?retryBackoff,
            /// Statistics Interval. Default: no stats.
            ?statisticsInterval,
            /// Confluent.Kafka default: false. Defaults to true.
            ?socketKeepAlive,
            /// Partition algorithm. Default: `ConsistentRandom`.
            ?partitioner,
            /// Miscellaneous configuration parameters to be passed to the underlying Confluent.Kafka producer configuration.
            ?custom,
            /// Postprocesses the ProducerConfig after the rest of the rules have been applied
            ?customize) =
        let c =
            ProducerConfig(
                ClientId = clientId, BootstrapServers = Config.validateBrokerUri broker,
                RetryBackoffMs = Nullable (match retryBackoff with Some (t : TimeSpan) -> int t.TotalMilliseconds | None -> 1000), // CK default 100ms
                MessageSendMaxRetries = Nullable (defaultArg retries 60), // default 2
                Acks = Nullable acks,
                SocketKeepaliveEnable = Nullable (defaultArg socketKeepAlive true), // default: false
                LogConnectionClose = Nullable false, // https://github.com/confluentinc/confluent-kafka-dotnet/issues/124#issuecomment-289727017
                MaxInFlight = Nullable (defaultArg maxInFlight 1_000_000)) // default 1_000_000
        linger |> Option.iter<TimeSpan> (fun x -> c.LingerMs <- Nullable (int x.TotalMilliseconds)) // default 0
        partitioner |> Option.iter (fun x -> c.Partitioner <- Nullable x)
        compression |> Option.iter (fun x -> c.CompressionType <- Nullable x)
        statisticsInterval |> Option.iter<TimeSpan> (fun x -> c.StatisticsIntervalMs <- Nullable (int x.TotalMilliseconds))
        custom |> Option.iter (fun xs -> for KeyValue (k,v) in xs do c.Set(k,v))
        customize |> Option.iter (fun f -> f c)
        KafkaProducerConfig(c, broker)

/// Creates and wraps a Confluent.Kafka Producer with the supplied configuration
type KafkaProducer private (inner : IProducer<string, string>, topic : string) =
    member __.Inner = inner
    member __.Topic = topic

    interface IDisposable with member __.Dispose() = inner.Dispose()

    /// Produces a single item, yielding a response upon completion/failure of the ack
    /// <remarks>
    ///     There's no assurance of ordering [without dropping `maxInFlight` down to `1` and annihilating throughput].
    ///     Thus its critical to ensure you don't submit another message for the same key until you've had a success / failure response from the call.<remarks/>
    member __.ProduceAsync(key, value) : Async<DeliveryResult<_,_>>= async {
        return! inner.ProduceAsync(topic, Message<_,_>(Key=key, Value=value)) |> Async.AwaitTaskCorrect }

    static member Create(log : ILogger, config : KafkaProducerConfig, topic : string): KafkaProducer =
        if String.IsNullOrEmpty topic then nullArg "topic"
        log.Information("Producing... {broker} / {topic} compression={compression} maxInFlight={maxInFlight} acks={acks}",
            config.Broker, topic, config.Compression, config.MaxInFlight, config.Acks)
        let p =
            ProducerBuilder<string, string>(config.Inner)
                .SetLogHandler(fun _p m -> log.Information("Producing... {message} level={level} name={name} facility={facility}", m.Message, m.Level, m.Name, m.Facility))
                .SetErrorHandler(fun _p e -> log.Error("Producing... {reason} code={code} isBrokerError={isBrokerError}", e.Reason, e.Code, e.IsBrokerError))
                .Build()
        new KafkaProducer(p, topic)

type BatchedProducer private (log: ILogger, inner : IProducer<string, string>, topic : string) =
    member __.Inner = inner
    member __.Topic = topic

    interface IDisposable with member __.Dispose() = inner.Dispose()

    /// Produces a batch of supplied key/value messages. Results are returned in order of writing (which may vary from order of submission).
    /// <throws>
    ///    1. if there is an immediate local config issue
    ///    2. upon receipt of the first failed `DeliveryReport` (NB without waiting for any further reports, which can potentially leave some results in doubt should a 'batch' get split) </throws>
    /// <remarks>
    ///    Note that the delivery and/or write order may vary from the supplied order unless `maxInFlight` is 1 (which massively constrains throughput).
    ///    Thus it's important to note that supplying >1 item into the queue bearing the same key without maxInFlight=1 risks them being written out of order onto the topic.<remarks/>
    member __.ProduceBatch(keyValueBatch : (string * string)[]) = async {
        if Array.isEmpty keyValueBatch then return [||] else

        let! ct = Async.CancellationToken

        let tcs = new TaskCompletionSource<DeliveryReport<_,_>[]>()
        let numMessages = keyValueBatch.Length
        let results = Array.zeroCreate<DeliveryReport<_,_>> numMessages
        let numCompleted = ref 0

        use _ = ct.Register(fun _ -> tcs.TrySetCanceled() |> ignore)

        let handler (m : DeliveryReport<string,string>) =
            if m.Error.IsError then
                let errorMsg = exn (sprintf "Error on message topic=%s code=%O reason=%s" m.Topic m.Error.Code m.Error.Reason)
                tcs.TrySetException errorMsg |> ignore
            else
                let i = Interlocked.Increment numCompleted
                results.[i - 1] <- m
                if i = numMessages then tcs.TrySetResult results |> ignore 
        for key,value in keyValueBatch do
            inner.Produce(topic, Message<_,_>(Key=key, Value=value), deliveryHandler = handler)
        inner.Flush(ct)
        log.Debug("Produced {count}",!numCompleted)
        return! Async.AwaitTaskCorrect tcs.Task }

    /// Creates and wraps a Confluent.Kafka Producer that affords a batched production mode.
    /// The default settings represent a best effort at providing batched, ordered delivery semantics
    /// NB See caveats on the `ProduceBatch` API for further detail as to the semantics
    static member CreateWithConfigOverrides
        (   log : ILogger, config : KafkaProducerConfig, topic : string,
            /// Default: 1
            /// NB Having a <> 1 value for maxInFlight runs two risks due to the intrinsic lack of
            /// batching mechanisms within the Confluent.Kafka client:
            /// 1) items within the initial 'batch' can get written out of order in the face of timeouts and/or retries
            /// 2) items beyond the linger period may enter a separate batch, which can potentially get scheduled for transmission out of order
            ?maxInFlight,
            /// Having a non-zero linger is critical to items getting into the correct groupings
            /// (even if it of itself does not guarantee anything based on Kafka's guarantees). Default: 100ms
            ?linger: TimeSpan) : BatchedProducer =
        let lingerMs = match linger with Some x -> int x.TotalMilliseconds | None -> 100
        log.Information("Producing... Using batch Mode with linger={lingerMs}", lingerMs)
        config.Inner.LingerMs <- Nullable lingerMs
        config.Inner.MaxInFlight <- Nullable (defaultArg maxInFlight 1)
        let inner = KafkaProducer.Create(log, config, topic)
        new BatchedProducer(log, inner.Inner, topic)

module Core =
    type ConsumerBufferingConfig = { minInFlightBytes : int64; maxInFlightBytes : int64; maxBatchSize : int; maxBatchDelay : TimeSpan }

    module Constants =
        let messageCounterSourceContext = "Jet.ConfluentKafka.FSharp.Core.InFlightMessageCounter"

    type InFlightMessageCounter(log: ILogger, minInFlightBytes : int64, maxInFlightBytes : int64) =
        do  if minInFlightBytes < 1L then invalidArg "minInFlightBytes" "must be positive value"
            if maxInFlightBytes < 1L then invalidArg "maxInFlightBytes" "must be positive value"
            if minInFlightBytes > maxInFlightBytes then invalidArg "maxInFlightBytes" "must be greater than minInFlightBytes"

        let mutable inFlightBytes = 0L

        member __.InFlightMb = float inFlightBytes / 1024. / 1024.
        member __.Delta(numBytes : int64) = Interlocked.Add(&inFlightBytes, numBytes) |> ignore
        member __.IsOverLimitNow() = Volatile.Read(&inFlightBytes) > maxInFlightBytes
        member __.AwaitThreshold busyWork =
            if __.IsOverLimitNow() then
                log.Information("Consuming... breached in-flight message threshold (now ~{max:n0}B), quiescing until it drops to < ~{min:n1}GB",
                    inFlightBytes, float minInFlightBytes / 1024. / 1024. / 1024.)
                while Volatile.Read(&inFlightBytes) > minInFlightBytes do
                    busyWork ()
                log.Verbose "Consumer resuming polling"

/// See https://github.com/edenhill/librdkafka/blob/master/CONFIGURATION.md for documentation on the implications of specfic settings
[<NoComparison>]
type KafkaConsumerConfig = private { inner: ConsumerConfig; topics: string list; buffering: Core.ConsumerBufferingConfig } with
    member __.Buffering  = __.buffering
    member __.Inner  = __.inner
    member __.Topics = __.topics

    /// Builds a Kafka Consumer Config suitable for KafkaConsumer.Start*
    static member Create
        (   /// Identify this consumer in logs etc
            clientId, broker : Uri, topics,
            /// Consumer group identifier.
            groupId,
            /// Specifies handling when Consumer Group does not yet have an offset recorded. Confluent.Kafka default: start from Latest. Default: start from Earliest.
            ?autoOffsetReset,
            /// Default 100kB. Confluent.Kafka default: 500MB
            ?fetchMaxBytes,
            /// Default: use `fetchMaxBytes` value (or its default, 100kB). Confluent.Kafka default: 1mB
            ?messageMaxBytes,
            /// Minimum number of bytes to wait for (subject to timeout with default of 100ms). Default 1B.
            ?fetchMinBytes,
            /// Stats reporting interval for the consumer. Default: no reporting.
            ?statisticsInterval,
            /// Consumed offsets commit interval. Default 5s.
            ?offsetCommitInterval,
            /// Misc configuration parameter to be passed to the underlying CK consumer.
            ?custom,
            /// Postprocesses the ConsumerConfig after the rest of the rules have been applied
            ?customize,

            (* Client-side batching / limiting of reading ahead to constrain memory consumption *)

            /// Minimum total size of consumed messages in-memory for the consumer to attempt to fill. Default 2/3 of maxInFlightBytes.
            ?minInFlightBytes,
            /// Maximum total size of consumed messages in-memory before broker polling is throttled. Default 24MiB.
            ?maxInFlightBytes,
            /// Message batch linger time. Default 500ms.
            ?maxBatchDelay,
            /// Maximum number of messages to group per batch on consumer callbacks for BatchedConsumer. Default 1000.
            ?maxBatchSize) =
        let maxInFlightBytes = defaultArg maxInFlightBytes (16L * 1024L * 1024L)
        let minInFlightBytes = defaultArg minInFlightBytes (maxInFlightBytes * 2L / 3L)
        let fetchMaxBytes = defaultArg fetchMaxBytes 100_000
        let c =
            ConsumerConfig(
                ClientId=clientId, BootstrapServers=Config.validateBrokerUri broker, GroupId=groupId,
                AutoOffsetReset = Nullable (defaultArg autoOffsetReset AutoOffsetReset.Earliest), // default: latest
                FetchMaxBytes = Nullable fetchMaxBytes, // default: 524_288_000
                MessageMaxBytes = Nullable (defaultArg messageMaxBytes fetchMaxBytes), // default 1_000_000
                EnableAutoCommit = Nullable true, // at AutoCommitIntervalMs interval, write value supplied by StoreOffset call
                EnableAutoOffsetStore = Nullable false, // explicit calls to StoreOffset are the only things that effect progression in offsets
                LogConnectionClose = Nullable false) // https://github.com/confluentinc/confluent-kafka-dotnet/issues/124#issuecomment-289727017
        fetchMinBytes |> Option.iter (fun x -> c.FetchMinBytes <- x) // Fetch waits for this amount of data for up to FetchWaitMaxMs (100)
        offsetCommitInterval |> Option.iter<TimeSpan> (fun x -> c.AutoCommitIntervalMs <- Nullable <| int x.TotalMilliseconds)
        statisticsInterval |> Option.iter<TimeSpan> (fun x -> c.StatisticsIntervalMs <- Nullable <| int x.TotalMilliseconds)
        custom |> Option.iter<seq<KeyValuePair<string,string>>> (fun xs -> for KeyValue (k,v) in xs do c.Set(k,v))
        customize |> Option.iter<ConsumerConfig -> unit> (fun f -> f c)
        {   inner = c 
            topics = match Seq.toList topics with [] -> invalidArg "topics" "must be non-empty collection" | ts -> ts
            buffering = {
                maxBatchDelay = defaultArg maxBatchDelay (TimeSpan.FromMilliseconds 500.); maxBatchSize = defaultArg maxBatchSize 1000
                minInFlightBytes = minInFlightBytes; maxInFlightBytes = maxInFlightBytes } }

// Stats format: https://github.com/edenhill/librdkafka/blob/master/STATISTICS.md
type KafkaPartitionMetrics =
    {   partition: int
        [<JsonProperty("fetch_state")>]
        fetchState: string
        [<JsonProperty("next_offset")>]
        nextOffset: int64
        [<JsonProperty("stored_offset")>]
        storedOffset: int64
        [<JsonProperty("committed_offset")>]
        committedOffset: int64
        [<JsonProperty("lo_offset")>]
        loOffset: int64
        [<JsonProperty("hi_offset")>]
        hiOffset: int64
        [<JsonProperty("consumer_lag")>]
        consumerLag: int64 }        

type OffsetValue =
    | Unset
<<<<<<< HEAD
    | Valid of offset: int64
=======
    | Valid of value: int64
>>>>>>> 5077ee3a
    static member ofOffset(offset : Offset) =
        match offset.Value with
        | _ when offset = Offset.Unset -> Unset
        | valid -> Valid valid
    override this.ToString() =
        match this with
        | Unset -> "Unset"
        | Valid value -> value.ToString()

type ConsumerBuilder =
<<<<<<< HEAD
    static member WithLogging(log : ILogger, config, ?onRevoke) =
        ConsumerBuilder<_,_>(config.inner)
            .SetLogHandler(fun _c m -> log.Information("Consuming... {message} level={level} name={name} facility={facility}", m.Message, m.Level, m.Name, m.Facility))
            .SetErrorHandler(fun _c e -> log.Error("Consuming... Error reason={reason} code={code} broker={isBrokerError}", e.Reason, e.Code, e.IsBrokerError))
            .SetStatisticsHandler(fun _c json -> 
                // Stats format: https://github.com/edenhill/librdkafka/blob/master/STATISTICS.md
                let stats = JToken.Parse json
                for t in stats.Item("topics").Children() do
                    if t.HasValues && _c.Subscription |> Seq.exists (fun ct -> ct = t.First.Item("topic").ToString()) then
=======
    static member WithLogging(log : ILogger, config : ConsumerConfig, ?onRevoke) =
        ConsumerBuilder<_,_>(config)
            .SetLogHandler(fun _c m -> log.Information("Consuming... {message} level={level} name={name} facility={facility}", m.Message, m.Level, m.Name, m.Facility))
            .SetErrorHandler(fun _c e -> log.Error("Consuming... Error reason={reason} code={code} broker={isBrokerError}", e.Reason, e.Code, e.IsBrokerError))
            .SetStatisticsHandler(fun c json -> 
                // Stats format: https://github.com/edenhill/librdkafka/blob/master/STATISTICS.md
                let stats = JToken.Parse json
                for t in stats.Item("topics").Children() do
                    if t.HasValues && c.Subscription |> Seq.exists (fun ct -> ct = t.First.Item("topic").ToString()) then
>>>>>>> 5077ee3a
                        let topic, partitions = let tm = t.First in tm.Item("topic").ToString(), tm.Item("partitions").Children()
                        let metrics = [|
                            for tm in partitions do
                                if tm.HasValues then
                                    let kpm = tm.First.ToObject<KafkaPartitionMetrics>()
                                    if kpm.partition <> -1 then
                                        yield kpm |]
                        let totalLag = metrics |> Array.sumBy (fun x -> x.consumerLag)
                        log.Information("Consuming... Stats {topic:l} totalLag {totalLag} {@stats}", topic, totalLag, metrics))
            .SetPartitionsAssignedHandler(fun _c xs ->
                for topic,partitions in xs |> Seq.groupBy (fun p -> p.Topic) |> Seq.map (fun (t,ps) -> t, [| for p in ps -> let p = p.Partition in p.Value |]) do
                    log.Information("Consuming... Assigned {topic:l} {partitions}", topic, partitions))
            .SetPartitionsRevokedHandler(fun _c xs ->
                for topic,partitions in xs |> Seq.groupBy (fun p -> p.Topic) |> Seq.map (fun (t,ps) -> t, [| for p in ps -> let p = p.Partition in p.Value |]) do
                    log.Information("Consuming... Revoked {topic:l} {partitions}", topic, partitions)
                onRevoke |> Option.iter (fun f -> f xs))
            .SetOffsetsCommittedHandler(fun _c cos ->
                for t,ps in cos.Offsets |> Seq.groupBy (fun p -> p.Topic) do
                    let o = seq { for p in ps -> let pp = p.Partition in pp.Value, OffsetValue.ofOffset p.Offset(*, fmtError p.Error*) }
                    let e = cos.Error
                    if not e.IsError then log.Information("Consuming... Committed {topic} {offsets}", t, o)
                    else log.Warning("Consuming... Committed {topic} {offsets} reason={error} code={code} isBrokerError={isBrokerError}", t, o, e.Reason, e.Code, e.IsBrokerError))
            .Build()

module private ConsumerImpl =
    /// guesstimate approximate message size in bytes
    let approximateMessageBytes (message : ConsumeResult<string, string>) =
        let inline len (x:string) = match x with null -> 0 | x -> sizeof<char> * x.Length
        16 + len message.Key + len message.Value |> int64

    type BlockingCollection<'T> with
        member bc.FillBuffer(buffer : 'T[], maxDelay : TimeSpan) : int =
            let cts = new CancellationTokenSource()
            do cts.CancelAfter maxDelay

            let n = buffer.Length
            let mutable i = 0
            let mutable t = Unchecked.defaultof<'T>

            while i < n && not cts.IsCancellationRequested do
                if bc.TryTake(&t, 5 (* ms *)) then
                    buffer.[i] <- t ; i <- i + 1
                    while i < n && not cts.IsCancellationRequested && bc.TryTake(&t) do 
                        buffer.[i] <- t ; i <- i + 1
            i

    type PartitionedBlockingCollection<'Key, 'Message when 'Key : equality>(?perPartitionCapacity : int) =
        let collections = new ConcurrentDictionary<'Key, Lazy<BlockingCollection<'Message>>>()
        let onPartitionAdded = new Event<'Key * BlockingCollection<'Message>>()

        let createCollection() =
            match perPartitionCapacity with
            | None -> new BlockingCollection<'Message>()
            | Some c -> new BlockingCollection<'Message>(boundedCapacity = c)

        [<CLIEvent>]
        member __.OnPartitionAdded = onPartitionAdded.Publish

        member __.Add (key : 'Key, message : 'Message) =
            let factory key = lazy(
                let coll = createCollection()
                onPartitionAdded.Trigger(key, coll)
                coll)

            let buffer = collections.GetOrAdd(key, factory)
            buffer.Value.Add message

        member __.Revoke(key : 'Key) =
            match collections.TryRemove key with
            | true, coll -> Task.Delay(10000).ContinueWith(fun _ -> coll.Value.CompleteAdding()) |> ignore
            | _ -> ()

    let mkBatchedMessageConsumer (log: ILogger) (buf : Core.ConsumerBufferingConfig) (ct : CancellationToken) (consumer : IConsumer<string, string>)
            (partitionedCollection: PartitionedBlockingCollection<TopicPartition, ConsumeResult<string, string>>)
            (handler : ConsumeResult<string,string>[] -> Async<unit>) = async {
        let tcs = new TaskCompletionSource<unit>()
        use cts = CancellationTokenSource.CreateLinkedTokenSource(ct)
        use _ = ct.Register(fun _ -> tcs.TrySetResult () |> ignore)

        use _ = consumer
        
        let mcLog = log.ForContext(Serilog.Core.Constants.SourceContextPropertyName, Core.Constants.messageCounterSourceContext)
        let counter = new Core.InFlightMessageCounter(mcLog, buf.minInFlightBytes, buf.maxInFlightBytes)

        // starts a tail recursive loop that dequeues batches for a given partition buffer and schedules the user callback
        let consumePartition (collection : BlockingCollection<ConsumeResult<string, string>>) =
            let buffer = Array.zeroCreate buf.maxBatchSize
            let nextBatch () =
                let count = collection.FillBuffer(buffer, buf.maxBatchDelay)
                if count <> 0 then log.Debug("Consuming {count}", count)
                let batch = Array.init count (fun i -> buffer.[i])
                Array.Clear(buffer, 0, count)
                batch

            let rec loop () = async {
                if not collection.IsCompleted then
                    try match nextBatch() with
                        | [||] -> ()
                        | batch ->
                            // run the handler function
                            do! handler batch

                            // store completed offsets
                            let lastItem = batch |> Array.maxBy (fun m -> let o = m.Offset in o.Value)
                            consumer.StoreOffset(lastItem)

                            // decrement in-flight message counter
                            let batchSize = batch |> Array.sumBy approximateMessageBytes
                            counter.Delta(-batchSize)
                    with e ->
                        tcs.TrySetException e |> ignore
                        cts.Cancel()
                    return! loop() }

            Async.Start(loop(), cts.Token)

        use _ = partitionedCollection.OnPartitionAdded.Subscribe (fun (_key,buffer) -> consumePartition buffer)

        // run the consumer
        let ct = cts.Token
        try while not ct.IsCancellationRequested do
                counter.AwaitThreshold(fun () -> Thread.Sleep 1)
                try let message = consumer.Consume(ct) // NB TimeSpan overload yields AVEs on 1.0.0-beta2
                    if message <> null then
                        counter.Delta(+approximateMessageBytes message)
                        partitionedCollection.Add(message.TopicPartition, message)
                with| :? ConsumeException as e -> log.Warning(e, "Consuming... exception {name}", consumer.Name)
                    | :? System.OperationCanceledException -> log.Warning("Consuming... cancelled {name}", consumer.Name)
        finally
            consumer.Close()

        // await for handler faults or external cancellation
        return! Async.AwaitTaskCorrect tcs.Task
    }

/// Creates and wraps a Confluent.Kafka IConsumer, wrapping it to afford a batched consumption mode with implicit offset progression at the end of each
/// (parallel across partitions, sequenced/monotinic within) batch of processing carried out by the `partitionHandler`
/// Conclusion of the processing (when a `partionHandler` throws and/or `Stop()` is called) can be awaited via `AwaitCompletion()`
type BatchedConsumer private (inner : IConsumer<string, string>, task : Task<unit>, triggerStop) =

    member __.Inner = inner

    interface IDisposable with member __.Dispose() = __.Stop()
    /// Request cancellation of processing
    member __.Stop() =  triggerStop ()
    /// Inspects current status of processing task
    member __.Status = task.Status
    member __.RanToCompletion = task.Status = System.Threading.Tasks.TaskStatus.RanToCompletion 
    /// Asynchronously awaits until consumer stops or is faulted
    member __.AwaitCompletion() = Async.AwaitTaskCorrect task

    /// Starts a Kafka consumer with the provided configuration. Batches are grouped by topic partition.
    /// Batches belonging to the same topic partition will be scheduled sequentially and monotonically; however batches from different partitions can run concurrently.
    /// Completion of the `partitionHandler` saves the attained offsets so the auto-commit can mark progress; yielding an exception terminates the processing
    static member Start(log : ILogger, config : KafkaConsumerConfig, partitionHandler : ConsumeResult<string,string>[] -> Async<unit>) =
        if List.isEmpty config.topics then invalidArg "config" "must specify at least one topic"
        log.Information("Consuming... {broker} {topics} {groupId} autoOffsetReset={autoOffsetReset} fetchMaxBytes={fetchMaxB} maxInFlight={maxInFlightGB:n1}GB maxBatchDelay={maxBatchDelay}s maxBatchSize={maxBatchSize}",
            config.inner.BootstrapServers, config.topics, config.inner.GroupId, (let x = config.inner.AutoOffsetReset in x.Value), config.inner.FetchMaxBytes,
            float config.buffering.maxInFlightBytes / 1024. / 1024. / 1024., (let t = config.buffering.maxBatchDelay in t.TotalSeconds), config.buffering.maxBatchSize)
        let partitionedCollection = new ConsumerImpl.PartitionedBlockingCollection<TopicPartition, ConsumeResult<string, string>>()
        let onRevoke (xs : ResizeArray<TopicPartitionOffset>) = 
            for x in xs do
                partitionedCollection.Revoke(x.TopicPartition)
<<<<<<< HEAD
        let consumer : IConsumer<string,string> = ConsumerBuilder.WithLogging(log, config, onRevoke = onRevoke)
        let cts = new CancellationTokenSource()
        let triggerStop () =
            log.Information("Consuming ... Stopping {name}", consumer.Name)
=======
        let consumer : IConsumer<string,string> = ConsumerBuilder.WithLogging(log, config.inner, onRevoke = onRevoke)
        let cts = new CancellationTokenSource()
        let triggerStop () =
            log.Information("Consuming... Stopping {name}", consumer.Name)
>>>>>>> 5077ee3a
            cts.Cancel()
        let task = ConsumerImpl.mkBatchedMessageConsumer log config.buffering cts.Token consumer partitionedCollection partitionHandler |> Async.StartAsTask
        let c = new BatchedConsumer(consumer, task, triggerStop)
        consumer.Subscribe config.topics
        c

    /// Starts a Kafka consumer instance that schedules handlers grouped by message key. Additionally accepts a global degreeOfParallelism parameter
    /// that controls the number of handlers running concurrently across partitions for the given consumer instance.
    static member StartByKey(log: ILogger, config : KafkaConsumerConfig, degreeOfParallelism : int, keyHandler : ConsumeResult<_,_> [] -> Async<unit>) =
        let semaphore = new SemaphoreSlim(degreeOfParallelism)
        let partitionHandler (messages : ConsumeResult<_,_>[]) = async {
            return!
                messages
                |> Seq.groupBy (fun m -> m.Key)
                |> Seq.map (fun (_,gp) -> async { 
                    let! ct = Async.CancellationToken
                    let! _ = semaphore.WaitAsync ct |> Async.AwaitTaskCorrect
                    try do! keyHandler (Seq.toArray gp)
                    finally semaphore.Release() |> ignore })
                |> Async.Parallel
                |> Async.Ignore
        }

        BatchedConsumer.Start(log, config, partitionHandler)<|MERGE_RESOLUTION|>--- conflicted
+++ resolved
@@ -264,11 +264,7 @@
 
 type OffsetValue =
     | Unset
-<<<<<<< HEAD
     | Valid of offset: int64
-=======
-    | Valid of value: int64
->>>>>>> 5077ee3a
     static member ofOffset(offset : Offset) =
         match offset.Value with
         | _ when offset = Offset.Unset -> Unset
@@ -279,7 +275,6 @@
         | Valid value -> value.ToString()
 
 type ConsumerBuilder =
-<<<<<<< HEAD
     static member WithLogging(log : ILogger, config, ?onRevoke) =
         ConsumerBuilder<_,_>(config.inner)
             .SetLogHandler(fun _c m -> log.Information("Consuming... {message} level={level} name={name} facility={facility}", m.Message, m.Level, m.Name, m.Facility))
@@ -289,17 +284,6 @@
                 let stats = JToken.Parse json
                 for t in stats.Item("topics").Children() do
                     if t.HasValues && _c.Subscription |> Seq.exists (fun ct -> ct = t.First.Item("topic").ToString()) then
-=======
-    static member WithLogging(log : ILogger, config : ConsumerConfig, ?onRevoke) =
-        ConsumerBuilder<_,_>(config)
-            .SetLogHandler(fun _c m -> log.Information("Consuming... {message} level={level} name={name} facility={facility}", m.Message, m.Level, m.Name, m.Facility))
-            .SetErrorHandler(fun _c e -> log.Error("Consuming... Error reason={reason} code={code} broker={isBrokerError}", e.Reason, e.Code, e.IsBrokerError))
-            .SetStatisticsHandler(fun c json -> 
-                // Stats format: https://github.com/edenhill/librdkafka/blob/master/STATISTICS.md
-                let stats = JToken.Parse json
-                for t in stats.Item("topics").Children() do
-                    if t.HasValues && c.Subscription |> Seq.exists (fun ct -> ct = t.First.Item("topic").ToString()) then
->>>>>>> 5077ee3a
                         let topic, partitions = let tm = t.First in tm.Item("topic").ToString(), tm.Item("partitions").Children()
                         let metrics = [|
                             for tm in partitions do
@@ -463,17 +447,10 @@
         let onRevoke (xs : ResizeArray<TopicPartitionOffset>) = 
             for x in xs do
                 partitionedCollection.Revoke(x.TopicPartition)
-<<<<<<< HEAD
         let consumer : IConsumer<string,string> = ConsumerBuilder.WithLogging(log, config, onRevoke = onRevoke)
         let cts = new CancellationTokenSource()
         let triggerStop () =
             log.Information("Consuming ... Stopping {name}", consumer.Name)
-=======
-        let consumer : IConsumer<string,string> = ConsumerBuilder.WithLogging(log, config.inner, onRevoke = onRevoke)
-        let cts = new CancellationTokenSource()
-        let triggerStop () =
-            log.Information("Consuming... Stopping {name}", consumer.Name)
->>>>>>> 5077ee3a
             cts.Cancel()
         let task = ConsumerImpl.mkBatchedMessageConsumer log config.buffering cts.Token consumer partitionedCollection partitionHandler |> Async.StartAsTask
         let c = new BatchedConsumer(consumer, task, triggerStop)
